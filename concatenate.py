--- conflicted
+++ resolved
@@ -13,9 +13,6 @@
 # Combine the retrieved data files
 df_list = [pd.read_csv(file) for file in all_files]
 combined_df = pd.concat(df_list, ignore_index=True)
-<<<<<<< HEAD
-output_file = os.path.join(DATA_PATH, "combined_raw_data.csv")
-=======
 
 # Process data by day - identify day column
 day_column = None
@@ -43,6 +40,5 @@
     print("Warning: No day column found. Processing all data as single batch.")
 
 output_file = os.path.join(DATA_PATH, "combined_raw.csv")
->>>>>>> 46cf2261
 combined_df.to_csv(output_file, index=False)
 print("Shape of the combined dataset:", combined_df.shape)